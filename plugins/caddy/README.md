# Caddy Sablier Plugin

- [Caddy Sablier Plugin](#caddy-sablier-plugin)
  - [Build the custom Caddy image with Sablier middleware in it](#build-the-custom-caddy-image-with-sablier-middleware-in-it)
    - [By using the provided Dockerfile](#by-using-the-provided-dockerfile)
    - [By updating your Caddy Dockerfile](#by-updating-your-caddy-dockerfile)
  - [Configuration](#configuration)
    - [Exemple with a minimal configuration](#exemple-with-a-minimal-configuration)
  - [Running end to end tests](#running-end-to-end-tests)

## Build the custom Caddy image with Sablier middleware in it

In order to use the custom plugin for Caddy, you need to bundle it with Caddy.
Here I'll show you two options with Docker.

### By using the provided Dockerfile

```
<<<<<<< HEAD
docker build https://github.com/acouvreur/sablier.git#v1.5.0-beta.11:plugins/caddy 
=======
docker build https://github.com/acouvreur/sablier.git#v1.5.0-beta.1:plugins/caddy 
>>>>>>> 1cbe5d6f
  --build-arg=CADDY_VERSION=2.6.4
  -t caddy:2.6.4-with-sablier
```

<<<<<<< HEAD
**Note:** You can change `main` for any other branch (such as `beta`, or tags `v1.5.0-beta.11`)
=======
**Note:** You can change `main` for any other branch (such as `beta`, or tags `v1.5.0-beta.1`)
>>>>>>> 1cbe5d6f

### By updating your Caddy Dockerfile

```
ARG CADDY_VERSION=2.6.4
FROM caddy:${CADDY_VERSION}-builder AS builder

<<<<<<< HEAD
ADD https://github.com/acouvreur/sablier.git#v1.5.0-beta.11 /sablier
=======
ADD https://github.com/acouvreur/sablier.git#v1.5.0-beta.1 /sablier
>>>>>>> 1cbe5d6f

RUN xcaddy build \
    --with github.com/acouvreur/sablier/plugins/caddy=/sablier/plugins/caddy

FROM caddy:${CADDY_VERSION}

COPY --from=builder /usr/bin/caddy /usr/bin/caddy
```

## Configuration

You can have the following configuration:

```	
:80 {
	route /my/route {
    sablier [<sablierURL>=http://sablier:10000] {
			[names container1,container2,...]
			[group mygroup]
			[session_duration 30m]
			dynamic {
				[display_name This is my display name]
				[show_details yes|true|on]
				[theme hacker-terminal]
				[refresh_frequency 2s]
			}
			blocking {
				[timeout 1m]
			}
		}
    reverse_proxy myservice:port
  }
}
```

### Exemple with a minimal configuration

Almost all options are optional and you can setup very simple rules to use the server default values.

```	
:80 {
	route /my/route {
    sablier {
			group mygroup
			dynamic
		}
    reverse_proxy myservice:port
  }
}
```

## Running end to end tests

1. Build local sablier
  `docker build -t caddy:local .`
2. Build local caddy
  `docker build -t acouvreur/sablier:local ../..`
3. Run test
  `cd e2e/docker && bash ./run.sh`<|MERGE_RESOLUTION|>--- conflicted
+++ resolved
@@ -16,20 +16,12 @@
 ### By using the provided Dockerfile
 
 ```
-<<<<<<< HEAD
-docker build https://github.com/acouvreur/sablier.git#v1.5.0-beta.11:plugins/caddy 
-=======
 docker build https://github.com/acouvreur/sablier.git#v1.5.0-beta.1:plugins/caddy 
->>>>>>> 1cbe5d6f
   --build-arg=CADDY_VERSION=2.6.4
   -t caddy:2.6.4-with-sablier
 ```
 
-<<<<<<< HEAD
-**Note:** You can change `main` for any other branch (such as `beta`, or tags `v1.5.0-beta.11`)
-=======
 **Note:** You can change `main` for any other branch (such as `beta`, or tags `v1.5.0-beta.1`)
->>>>>>> 1cbe5d6f
 
 ### By updating your Caddy Dockerfile
 
@@ -37,11 +29,7 @@
 ARG CADDY_VERSION=2.6.4
 FROM caddy:${CADDY_VERSION}-builder AS builder
 
-<<<<<<< HEAD
-ADD https://github.com/acouvreur/sablier.git#v1.5.0-beta.11 /sablier
-=======
 ADD https://github.com/acouvreur/sablier.git#v1.5.0-beta.1 /sablier
->>>>>>> 1cbe5d6f
 
 RUN xcaddy build \
     --with github.com/acouvreur/sablier/plugins/caddy=/sablier/plugins/caddy
