--- conflicted
+++ resolved
@@ -72,11 +72,7 @@
       - --providers.docker=true
       - --providers.file.filename=/etc/traefik/dynamic-config.yml
       - --experimental.plugins.sablier.moduleName=github.com/acouvreur/sablier/plugins/traefik
-<<<<<<< HEAD
-      - --experimental.plugins.sablier.version=v1.5.0-beta.11
-=======
       - --experimental.plugins.sablier.version=v1.5.0-beta.1
->>>>>>> 1cbe5d6f
     ports:
       - "8080:80"
     volumes:
@@ -84,11 +80,7 @@
       - './dynamic-config.yml:/etc/traefik/dynamic-config.yml'
 
   sablier:
-<<<<<<< HEAD
-    image: acouvreur/sablier:1.5.0-beta.11
-=======
     image: acouvreur/sablier:1.5.0-beta.1
->>>>>>> 1cbe5d6f
     command:
       - start
       - --provider.name=docker
