--- conflicted
+++ resolved
@@ -25,11 +25,7 @@
 ```yaml
 services:
   sablier:
-<<<<<<< HEAD
     image: acouvreur/sablier:1.7.0-beta.6
-=======
-    image: acouvreur/sablier:1.6.1
->>>>>>> 9be18808
     volumes:
       - '/var/run/docker.sock:/var/run/docker.sock'
       - '/path/to/my/themes:/etc/sablier/themes'
