--- conflicted
+++ resolved
@@ -18,11 +18,7 @@
 
 ```bash
 docker run -d -p 10000:10000 \
-<<<<<<< HEAD
-    -v $PWD/sablier.yml:/etc/sablier/sablier.yml acouvreur/sablier:1.5.0-beta.11
-=======
     -v $PWD/sablier.yml:/etc/sablier/sablier.yml acouvreur/sablier:1.5.0-beta.1
->>>>>>> 1cbe5d6f
 ```
 
 ## Use the binary distribution
