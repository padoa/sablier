# Docker

The Docker provider communicates with the `docker.sock` socket to start and stop containers on demand.

## Use the Docker provider

In order to use the docker provider you can configure the [provider.name](TODO) property.

<!-- tabs:start -->

#### **File (YAML)**

```yaml
provider:
  name: docker
```

#### **CLI**

```bash
sablier start --provider.name=docker
```

#### **Environment Variable**

```bash
PROVIDER_NAME=docker
```

<!-- tabs:end -->

!> **Ensure that Sablier has access to the docker socket!**

```yaml
services:
  sablier:
<<<<<<< HEAD
    image: acouvreur/sablier:1.5.0-beta.11
=======
    image: acouvreur/sablier:1.5.0-beta.1
>>>>>>> 1cbe5d6f
    command:
      - start
      - --provider.name=docker
    volumes:
      - '/var/run/docker.sock:/var/run/docker.sock'
```

## Register containers

For Sablier to work, it needs to know which docker container to start and stop.

You have to register your containers by opting-in with labels.

```yaml
services:
  whoami:
    image: containous/whoami:v1.5.0
    labels:
      - sablier.enable=true
      - sablier.group=mygroup
```

## How does Sablier knows when a container is ready?

If the container defines a Healthcheck, then it will check for healthiness before stating the `ready` status.

If the containers does not define a Healthcheck, then as soon as the container has the status `started`<|MERGE_RESOLUTION|>--- conflicted
+++ resolved
@@ -34,11 +34,7 @@
 ```yaml
 services:
   sablier:
-<<<<<<< HEAD
-    image: acouvreur/sablier:1.5.0-beta.11
-=======
     image: acouvreur/sablier:1.5.0-beta.1
->>>>>>> 1cbe5d6f
     command:
       - start
       - --provider.name=docker
