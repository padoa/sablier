--- conflicted
+++ resolved
@@ -35,11 +35,7 @@
 ```yaml
 services:
   sablier:
-<<<<<<< HEAD
     image: acouvreur/sablier:1.7.0-beta.6
-=======
-    image: acouvreur/sablier:1.6.1
->>>>>>> 9be18808
     command:
       - start
       - --provider.name=docker_swarm # or swarm
